--- conflicted
+++ resolved
@@ -231,14 +231,13 @@
                     .withDescription(
                             "Whether send schema change events, by default is true. If set to false, the schema changes will not be sent.");
 
-<<<<<<< HEAD
     public static final ConfigOption<Boolean> IGNORE_NOPRIMARYKEY_TABLE =
             ConfigOptions.key("ignore.noprimarykey.table")
                     .booleanType()
                     .defaultValue(false)
                     .withDescription(
                             "Whether ignore no primary key table, by default is false. If set to true, will ignore no primary key tables.");
-=======
+
     @Experimental
     public static final ConfigOption<Boolean> ENABLE_COLUMN_COMMENTS =
             ConfigOptions.key("enable.column.comments")
@@ -246,5 +245,4 @@
                     .defaultValue(false)
                     .withDescription(
                             "Whether enable column comments, by default is false, if set to true, the column comment will be sent.");
->>>>>>> 7fc38a22
 }