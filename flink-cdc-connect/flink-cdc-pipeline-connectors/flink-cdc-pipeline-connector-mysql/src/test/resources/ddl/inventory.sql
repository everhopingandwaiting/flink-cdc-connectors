--- conflicted
+++ resolved
@@ -67,7 +67,6 @@
        (default, '2016-02-19', 1002, 2, 106),
        (default, '16-02-21', 1003, 1, 107);
 
-<<<<<<< HEAD
 -- Create a user table which have no primary key
 CREATE TABLE users (
     user_id int,
@@ -78,7 +77,6 @@
 values (1, 'Sally'),
        (2, 'George');
 
-=======
 
 -- create a table which contain column comments
 CREATE TABLE columnCommentsTable(
@@ -88,5 +86,4 @@
 
 INSERT INTO columnCommentsTable
 VALUES (DEFAULT, 'Sally'),
-       (DEFAULT, 'George');
->>>>>>> 7fc38a22
+       (DEFAULT, 'George');